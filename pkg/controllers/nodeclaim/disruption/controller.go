/*
Copyright The Kubernetes Authors.

Licensed under the Apache License, Version 2.0 (the "License");
you may not use this file except in compliance with the License.
You may obtain a copy of the License at

    http://www.apache.org/licenses/LICENSE-2.0

Unless required by applicable law or agreed to in writing, software
distributed under the License is distributed on an "AS IS" BASIS,
WITHOUT WARRANTIES OR CONDITIONS OF ANY KIND, either express or implied.
See the License for the specific language governing permissions and
limitations under the License.
*/

package disruption

import (
	"context"

	"go.uber.org/multierr"
	v1 "k8s.io/api/core/v1"
	"k8s.io/apimachinery/pkg/api/equality"
	"k8s.io/apimachinery/pkg/api/errors"
	"k8s.io/apimachinery/pkg/apis/meta/v1/unstructured"
	"k8s.io/apimachinery/pkg/types"
	"k8s.io/utils/clock"
	controllerruntime "sigs.k8s.io/controller-runtime"
	"sigs.k8s.io/controller-runtime/pkg/client"
	"sigs.k8s.io/controller-runtime/pkg/controller"
	"sigs.k8s.io/controller-runtime/pkg/manager"
	"sigs.k8s.io/controller-runtime/pkg/reconcile"

	"sigs.k8s.io/karpenter/pkg/apis/v1beta1"
	"sigs.k8s.io/karpenter/pkg/cloudprovider"
	"sigs.k8s.io/karpenter/pkg/controllers/state"
	operatorcontroller "sigs.k8s.io/karpenter/pkg/operator/controller"
	nodeclaimutil "sigs.k8s.io/karpenter/pkg/utils/nodeclaim"
	"sigs.k8s.io/karpenter/pkg/utils/result"
)

var _ operatorcontroller.TypedController[*v1beta1.NodeClaim] = (*Controller)(nil)

type nodeClaimReconciler interface {
	Reconcile(context.Context, *v1beta1.NodePool, *v1beta1.NodeClaim) (reconcile.Result, error)
}

// Controller is a disruption controller that adds StatusConditions to nodeclaims when they meet certain disruption conditions
// e.g. When the NodeClaim has surpassed its owning provisioner's expirationTTL, then it is marked as "Expired" in the StatusConditions
type Controller struct {
	kubeClient    client.Client
	cloudProvider cloudprovider.CloudProvider

	drift         *Drift
	expiration    *Expiration
	emptiness     *Emptiness
	consolidation *Consolidation
}

// NewController constructs a nodeclaim disruption controller
func NewController(clk clock.Clock, kubeClient client.Client, cluster *state.Cluster, cloudProvider cloudprovider.CloudProvider) operatorcontroller.Controller {
	return operatorcontroller.Typed[*v1beta1.NodeClaim](kubeClient, &Controller{
		kubeClient:    kubeClient,
<<<<<<< HEAD
		drift:         &Drift{cloudProvider: cloudProvider},
		expiration:    &Expiration{kubeClient: kubeClient, clock: clk},
		emptiness:     &Emptiness{kubeClient: kubeClient, cluster: cluster, clock: clk},
		consolidation: &Consolidation{kubeClient: kubeClient, cluster: cluster, clock: clk},
=======
		cloudProvider: cloudProvider,
		drift:         &Drift{cloudProvider: cloudProvider},
		expiration:    &Expiration{kubeClient: kubeClient, clock: clk},
		emptiness:     &Emptiness{kubeClient: kubeClient, cluster: cluster, clock: clk},
>>>>>>> 43da3604
	})
}

// Reconcile executes a control loop for the resource
func (c *Controller) Reconcile(ctx context.Context, nodeClaim *v1beta1.NodeClaim) (reconcile.Result, error) {
	if !nodeClaim.DeletionTimestamp.IsZero() {
		return reconcile.Result{}, nil
	}

	stored := nodeClaim.DeepCopy()
	nodePoolName, ok := nodeClaim.Labels[v1beta1.NodePoolLabelKey]
	if !ok {
		return reconcile.Result{}, nil
	}
	nodePool := &v1beta1.NodePool{}
	if err := c.kubeClient.Get(ctx, types.NamespacedName{Name: nodePoolName}, nodePool); err != nil {
		return reconcile.Result{}, client.IgnoreNotFound(err)
	}
	var results []reconcile.Result
	var errs error
	reconcilers := []nodeClaimReconciler{
		c.expiration,
		c.drift,
		c.emptiness,
		c.consolidation,
	}
	for _, reconciler := range reconcilers {
		res, err := reconciler.Reconcile(ctx, nodePool, nodeClaim)
		errs = multierr.Append(errs, err)
		results = append(results, res)
	}
	if !equality.Semantic.DeepEqual(stored, nodeClaim) {
		// We call Update() here rather than Patch() because patching a list with a JSON merge patch
		// can cause races due to the fact that it fully replaces the list on a change
		// Here, we are updating the status condition list
		if err := c.kubeClient.Status().Update(ctx, nodeClaim); err != nil {
			if errors.IsConflict(err) {
				return reconcile.Result{Requeue: true}, nil
			}
			return reconcile.Result{}, client.IgnoreNotFound(err)
		}
	}
	if errs != nil {
		return reconcile.Result{}, errs
	}
	return result.Min(results...), nil
}

func (c *Controller) Name() string {
	return "nodeclaim.disruption"
}

func (c *Controller) Builder(_ context.Context, m manager.Manager) operatorcontroller.Builder {
	builder := controllerruntime.
		NewControllerManagedBy(m).
		For(&v1beta1.NodeClaim{}).
		WithOptions(controller.Options{MaxConcurrentReconciles: 10}).
		Watches(
			&v1beta1.NodePool{},
			nodeclaimutil.NodePoolEventHandler(c.kubeClient),
		).
		Watches(
			&v1.Pod{},
			nodeclaimutil.PodEventHandler(c.kubeClient),
		)
	for _, ncGVK := range c.cloudProvider.GetSupportedNodeClasses() {
		nodeclass := &unstructured.Unstructured{}
		nodeclass.SetGroupVersionKind(ncGVK)
		builder = builder.Watches(
			nodeclass,
			nodeclaimutil.NodeClassEventHandler(c.kubeClient),
		)
	}

	return operatorcontroller.Adapt(builder)
}<|MERGE_RESOLUTION|>--- conflicted
+++ resolved
@@ -62,17 +62,11 @@
 func NewController(clk clock.Clock, kubeClient client.Client, cluster *state.Cluster, cloudProvider cloudprovider.CloudProvider) operatorcontroller.Controller {
 	return operatorcontroller.Typed[*v1beta1.NodeClaim](kubeClient, &Controller{
 		kubeClient:    kubeClient,
-<<<<<<< HEAD
-		drift:         &Drift{cloudProvider: cloudProvider},
-		expiration:    &Expiration{kubeClient: kubeClient, clock: clk},
-		emptiness:     &Emptiness{kubeClient: kubeClient, cluster: cluster, clock: clk},
-		consolidation: &Consolidation{kubeClient: kubeClient, cluster: cluster, clock: clk},
-=======
 		cloudProvider: cloudProvider,
 		drift:         &Drift{cloudProvider: cloudProvider},
 		expiration:    &Expiration{kubeClient: kubeClient, clock: clk},
 		emptiness:     &Emptiness{kubeClient: kubeClient, cluster: cluster, clock: clk},
->>>>>>> 43da3604
+    consolidation: &Consolidation{kubeClient: kubeClient, cluster: cluster, clock: clk},
 	})
 }
 
